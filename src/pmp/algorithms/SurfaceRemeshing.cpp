//=============================================================================
// Copyright (C) 2011-2020 The pmp-library developers
//
// This file is part of the Polygon Mesh Processing Library.
// Distributed under a MIT-style license, see LICENSE.txt for details.
//
// SPDX-License-Identifier: MIT-with-employer-disclaimer
//=============================================================================

#include <pmp/algorithms/SurfaceRemeshing.h>
#include <pmp/algorithms/DistancePointTriangle.h>
#include <pmp/algorithms/SurfaceCurvature.h>
#include <pmp/algorithms/SurfaceNormals.h>
#include <pmp/algorithms/BarycentricCoordinates.h>

#include <cfloat>
#include <cmath>
#include <algorithm>
#include <stdexcept>

//=============================================================================

namespace pmp {

//=============================================================================

SurfaceRemeshing::SurfaceRemeshing(SurfaceMesh& mesh)
    : mesh_(mesh), refmesh_(nullptr), kd_tree_(nullptr)
{
    if (!mesh_.is_triangle_mesh())
        throw InvalidInputException("Input is not a pure triangle mesh!");

    points_ = mesh_.vertex_property<Point>("v:point");

    SurfaceNormals::compute_vertex_normals(mesh_);
    vnormal_ = mesh_.vertex_property<Point>("v:normal");
}

//-----------------------------------------------------------------------------

SurfaceRemeshing::~SurfaceRemeshing() = default;

//-----------------------------------------------------------------------------

void SurfaceRemeshing::uniform_remeshing(Scalar edge_length,
                                         unsigned int iterations,
                                         bool use_projection)
{
    uniform_ = true;
    use_projection_ = use_projection;
    target_edge_length_ = edge_length;

    preprocessing();

    for (unsigned int i = 0; i < iterations; ++i)
    {
        split_long_edges();

        SurfaceNormals::compute_vertex_normals(mesh_);

        collapse_short_edges();

        flip_edges();

        tangential_smoothing(5);
    }

    remove_caps();

    postprocessing();
}

//-----------------------------------------------------------------------------

void SurfaceRemeshing::adaptive_remeshing(Scalar min_edge_length,
                                          Scalar max_edge_length,
                                          Scalar approx_error,
                                          unsigned int iterations,
                                          bool use_projection)
{
    uniform_ = false;
    min_edge_length_ = min_edge_length;
    max_edge_length_ = max_edge_length;
    approx_error_ = approx_error;
    use_projection_ = use_projection;

    preprocessing();

    for (unsigned int i = 0; i < iterations; ++i)
    {
        split_long_edges();

        SurfaceNormals::compute_vertex_normals(mesh_);

        collapse_short_edges();

        flip_edges();

        tangential_smoothing(5);
    }

    remove_caps();

    postprocessing();
}

//-----------------------------------------------------------------------------

void SurfaceRemeshing::preprocessing()
{
    // properties
    vfeature_ = mesh_.vertex_property<bool>("v:feature", false);
    efeature_ = mesh_.edge_property<bool>("e:feature", false);
    vlocked_ = mesh_.add_vertex_property<bool>("v:locked", false);
    elocked_ = mesh_.add_edge_property<bool>("e:locked", false);
    vsizing_ = mesh_.add_vertex_property<Scalar>("v:sizing");


    // lock unselected vertices if some vertices are selected
    auto vselected = mesh_.get_vertex_property<bool>("v:selected");
    if (vselected)
    {
        bool has_selection = false;
        for (auto v : mesh_.vertices())
        {
            if (vselected[v])
            {
                has_selection = true;
                break;
            }
        }

        if (has_selection)
        {
            for (auto v : mesh_.vertices())
            {
                vlocked_[v] = !vselected[v];
            }

            // lock an edge if one of its vertices is locked
            for (auto e : mesh_.edges())
            {
                elocked_[e] = (vlocked_[mesh_.vertex(e, 0)] ||
                               vlocked_[mesh_.vertex(e, 1)]);
            }
        }
    }


    // lock feature corners
    for (auto v : mesh_.vertices())
    {
        if (vfeature_[v])
        {
            int c = 0;
            for (auto h : mesh_.halfedges(v))
                if (efeature_[mesh_.edge(h)])
                    ++c;

            if (c != 2)
                vlocked_[v] = true;
        }
    }


    // compute sizing field
    if (uniform_)
    {
        for (auto v : mesh_.vertices())
        {
            vsizing_[v] = target_edge_length_;
        }
    }
    else
    {
        // compute curvature for all mesh vertices, using cotan or Cohen-Steiner
        // don't use two-ring neighborhood, since we otherwise compute
        // curvature over sharp features edges, leading to high curvatures.
        SurfaceCurvature curv(mesh_);
        curv.analyze(1);
        //curv.analyze_tensor(1, true);


        // use vsizing_ to store/smooth curvatures to avoid another vertex property


        // curvature values for feature vertices are not meaningful.
        // mark them as negative values.
        for (auto v : mesh_.vertices())
        {
            if (vfeature_ && vfeature_[v])
                vsizing_[v] = -1.0;
            else
                vsizing_[v] = curv.max_abs_curvature(v);
        }


        // curvature values might be noisy. smooth them.
        // don't consider feature vertices' curvatures.
        // do this for two iterations, to propagate curvatures
        // from non-feature regions to feature vertices.
        for (int iters=0; iters<2; ++iters)
        {
            for (auto v : mesh_.vertices())
            {
                Scalar w, ww = 0.0;
                Scalar c, cc = 0.0;

                for (auto h : mesh_.halfedges(v))
                {
                    c  = vsizing_[mesh_.to_vertex(h)];
                    if (c > 0.0)
                    {
                        w = std::max(0.0, cotan_weight(mesh_, mesh_.edge(h)));
                        ww += w;
                        cc += w * c;
                    }
                }
<<<<<<< HEAD

                // For feature vertices with all neighbors being feature vertices, ww==0.
                // In this case, we will use c=0 (no better idea)
                if (ww)
                {
                    c /= ww;
                }
=======
               
                if (ww) cc /= ww;
                vsizing_[v] = cc;
>>>>>>> 0d486eed
            }
        }


        // now convert per-vertex curvature into target edge length
        for (auto v : mesh_.vertices())
        {
            Scalar c = vsizing_[v];

            // get edge length from curvature
            const Scalar r = 1.0 / c;
            const Scalar e = approx_error_;
            Scalar h;
            if (e < r)
            {
                // see mathworld: "circle segment" and "equilateral triangle"
                //h = sqrt(2.0*r*e-e*e) * 3.0 / sqrt(3.0);
                h = sqrt(6.0 * e * r - 3.0 * e * e); // simplified...
            }
            else
            {
                // this does not really make sense
                h = e * 3.0 / sqrt(3.0);
            }

            // clamp to min. and max. edge length
            if (h < min_edge_length_)
                h = min_edge_length_;
            else if (h > max_edge_length_)
                h = max_edge_length_;

            // store target edge length
            vsizing_[v] = h;
        }
    }


    if (use_projection_)
    {
        // build reference mesh
        refmesh_ = new SurfaceMesh();
        refmesh_->assign(mesh_);
        SurfaceNormals::compute_vertex_normals(*refmesh_);
        refpoints_ = refmesh_->vertex_property<Point>("v:point");
        refnormals_ = refmesh_->vertex_property<Point>("v:normal");

        // copy sizing field from mesh_
        refsizing_ = refmesh_->add_vertex_property<Scalar>("v:sizing");
        for (auto v : refmesh_->vertices())
        {
            refsizing_[v] = vsizing_[v];
        }

        // build kd-tree
        kd_tree_ = new TriangleKdTree(*refmesh_, 0);
    }
}

//-----------------------------------------------------------------------------

void SurfaceRemeshing::postprocessing()
{
    // delete kd-tree and reference mesh
    if (use_projection_)
    {
        delete kd_tree_;
        delete refmesh_;
    }

    // remove properties
    mesh_.remove_vertex_property(vlocked_);
    mesh_.remove_edge_property(elocked_);
    mesh_.remove_vertex_property(vsizing_);
}

//-----------------------------------------------------------------------------

void SurfaceRemeshing::project_to_reference(Vertex v)
{
    if (!use_projection_)
    {
        return;
    }

    // find closest triangle of reference mesh
    TriangleKdTree::NearestNeighbor nn = kd_tree_->nearest(points_[v]);
    const Point p = nn.nearest;
    const Face f = nn.face;

    // get face data
    SurfaceMesh::VertexAroundFaceCirculator fvIt = refmesh_->vertices(f);
    const Point p0 = refpoints_[*fvIt];
    const Point n0 = refnormals_[*fvIt];
    const Scalar s0 = refsizing_[*fvIt];
    ++fvIt;
    const Point p1 = refpoints_[*fvIt];
    const Point n1 = refnormals_[*fvIt];
    const Scalar s1 = refsizing_[*fvIt];
    ++fvIt;
    const Point p2 = refpoints_[*fvIt];
    const Point n2 = refnormals_[*fvIt];
    const Scalar s2 = refsizing_[*fvIt];

    // get barycentric coordinates
    Point b = barycentric_coordinates(p, p0, p1, p2);

    // interpolate normal
    Point n;
    n = (n0 * b[0]);
    n += (n1 * b[1]);
    n += (n2 * b[2]);
    n.normalize();
    assert(!std::isnan(n[0]));

    // interpolate sizing field
    Scalar s;
    s = (s0 * b[0]);
    s += (s1 * b[1]);
    s += (s2 * b[2]);

    // set result
    points_[v] = p;
    vnormal_[v] = n;
    vsizing_[v] = s;
}

//-----------------------------------------------------------------------------

void SurfaceRemeshing::split_long_edges()
{
    Vertex vnew, v0, v1;
    Edge enew, e0, e1;
    Face f0, f1, f2, f3;
    bool ok, is_feature, is_boundary;
    int i;

    for (ok = false, i = 0; !ok && i < 10; ++i)
    {
        ok = true;

        for (auto e : mesh_.edges())
        {
            v0 = mesh_.vertex(e, 0);
            v1 = mesh_.vertex(e, 1);

            if (!elocked_[e] && is_too_long(v0, v1))
            {
                const Point& p0 = points_[v0];
                const Point& p1 = points_[v1];

                is_feature = efeature_[e];
                is_boundary = mesh_.is_boundary(e);

                vnew = mesh_.add_vertex((p0 + p1) * 0.5f);
                mesh_.split(e, vnew);

                // need normal or sizing for adaptive refinement
                vnormal_[vnew] =
                    SurfaceNormals::compute_vertex_normal(mesh_, vnew);
                vsizing_[vnew] = 0.5f * (vsizing_[v0] + vsizing_[v1]);

                if (is_feature)
                {
                    enew = is_boundary ? Edge(mesh_.n_edges() - 2)
                                       : Edge(mesh_.n_edges() - 3);
                    efeature_[enew] = true;
                    vfeature_[vnew] = true;
                }
                else
                {
                    project_to_reference(vnew);
                }

                ok = false;
            }
        }
    }
}

//-----------------------------------------------------------------------------

void SurfaceRemeshing::collapse_short_edges()
{
    Vertex v0, v1;
    Halfedge h0, h1, h01, h10;
    bool ok, b0, b1, l0, l1, f0, f1;
    int i;
    bool hcol01, hcol10;

    for (ok = false, i = 0; !ok && i < 10; ++i)
    {
        ok = true;

        for (auto e : mesh_.edges())
        {
            if (!mesh_.is_deleted(e) && !elocked_[e])
            {
                h10 = mesh_.halfedge(e, 0);
                h01 = mesh_.halfedge(e, 1);
                v0 = mesh_.to_vertex(h10);
                v1 = mesh_.to_vertex(h01);

                if (is_too_short(v0, v1))
                {
                    // get status
                    b0 = mesh_.is_boundary(v0);
                    b1 = mesh_.is_boundary(v1);
                    l0 = vlocked_[v0];
                    l1 = vlocked_[v1];
                    f0 = vfeature_[v0];
                    f1 = vfeature_[v1];
                    hcol01 = hcol10 = true;

                    // boundary rules
                    if (b0 && b1)
                    {
                        if (!mesh_.is_boundary(e))
                            continue;
                    }
                    else if (b0)
                        hcol01 = false;
                    else if (b1)
                        hcol10 = false;

                    // locked rules
                    if (l0 && l1)
                        continue;
                    else if (l0)
                        hcol01 = false;
                    else if (l1)
                        hcol10 = false;

                    // feature rules
                    if (f0 && f1)
                    {
                        // edge must be feature
                        if (!efeature_[e])
                            continue;

                        // the other two edges removed by collapse must not be features
                        h0 = mesh_.prev_halfedge(h01);
                        h1 = mesh_.next_halfedge(h10);
                        if (efeature_[mesh_.edge(h0)] ||
                            efeature_[mesh_.edge(h1)])
                            hcol01 = false;
                        // the other two edges removed by collapse must not be features
                        h0 = mesh_.prev_halfedge(h10);
                        h1 = mesh_.next_halfedge(h01);
                        if (efeature_[mesh_.edge(h0)] ||
                            efeature_[mesh_.edge(h1)])
                            hcol10 = false;
                    }
                    else if (f0)
                        hcol01 = false;
                    else if (f1)
                        hcol10 = false;

                    // topological rules
                    bool collapse_ok = mesh_.is_collapse_ok(h01);

                    if (hcol01)
                        hcol01 = collapse_ok;
                    if (hcol10)
                        hcol10 = collapse_ok;

                    // both collapses possible: collapse into vertex w/ higher valence
                    if (hcol01 && hcol10)
                    {
                        if (mesh_.valence(v0) < mesh_.valence(v1))
                            hcol10 = false;
                        else
                            hcol01 = false;
                    }

                    // try v1 -> v0
                    if (hcol10)
                    {
                        // don't create too long edges
                        for (auto vv : mesh_.vertices(v1))
                        {
                            if (is_too_long(v0, vv))
                            {
                                hcol10 = false;
                                break;
                            }
                        }

                        if (hcol10)
                        {
                            mesh_.collapse(h10);
                            ok = false;
                        }
                    }

                    // try v0 -> v1
                    else if (hcol01)
                    {
                        // don't create too long edges
                        for (auto vv : mesh_.vertices(v0))
                        {
                            if (is_too_long(v1, vv))
                            {
                                hcol01 = false;
                                break;
                            }
                        }

                        if (hcol01)
                        {
                            mesh_.collapse(h01);
                            ok = false;
                        }
                    }
                }
            }
        }
    }

    mesh_.garbage_collection();
}

//-----------------------------------------------------------------------------

void SurfaceRemeshing::flip_edges()
{
    Vertex v0, v1, v2, v3;
    Halfedge h;
    int val0, val1, val2, val3;
    int val_opt0, val_opt1, val_opt2, val_opt3;
    int ve0, ve1, ve2, ve3, ve_before, ve_after;
    bool ok;
    int i;

    // precompute valences
    VertexProperty<int> valence = mesh_.add_vertex_property<int>("valence");
    for (auto v : mesh_.vertices())
    {
        valence[v] = mesh_.valence(v);
    }

    for (ok = false, i = 0; !ok && i < 10; ++i)
    {
        ok = true;

        for (auto e : mesh_.edges())
        {
            if (!elocked_[e] && !efeature_[e])
            {
                h = mesh_.halfedge(e, 0);
                v0 = mesh_.to_vertex(h);
                v2 = mesh_.to_vertex(mesh_.next_halfedge(h));
                h = mesh_.halfedge(e, 1);
                v1 = mesh_.to_vertex(h);
                v3 = mesh_.to_vertex(mesh_.next_halfedge(h));

                if (!vlocked_[v0] && !vlocked_[v1] && !vlocked_[v2] &&
                    !vlocked_[v3])
                {
                    val0 = valence[v0];
                    val1 = valence[v1];
                    val2 = valence[v2];
                    val3 = valence[v3];

                    val_opt0 = (mesh_.is_boundary(v0) ? 4 : 6);
                    val_opt1 = (mesh_.is_boundary(v1) ? 4 : 6);
                    val_opt2 = (mesh_.is_boundary(v2) ? 4 : 6);
                    val_opt3 = (mesh_.is_boundary(v3) ? 4 : 6);

                    ve0 = (val0 - val_opt0);
                    ve1 = (val1 - val_opt1);
                    ve2 = (val2 - val_opt2);
                    ve3 = (val3 - val_opt3);

                    ve0 *= ve0;
                    ve1 *= ve1;
                    ve2 *= ve2;
                    ve3 *= ve3;

                    ve_before = ve0 + ve1 + ve2 + ve3;

                    --val0;
                    --val1;
                    ++val2;
                    ++val3;

                    ve0 = (val0 - val_opt0);
                    ve1 = (val1 - val_opt1);
                    ve2 = (val2 - val_opt2);
                    ve3 = (val3 - val_opt3);

                    ve0 *= ve0;
                    ve1 *= ve1;
                    ve2 *= ve2;
                    ve3 *= ve3;

                    ve_after = ve0 + ve1 + ve2 + ve3;

                    if (ve_before > ve_after && mesh_.is_flip_ok(e))
                    {
                        mesh_.flip(e);
                        --valence[v0];
                        --valence[v1];
                        ++valence[v2];
                        ++valence[v3];
                        ok = false;
                    }
                }
            }
        }
    }

    mesh_.remove_vertex_property(valence);
}

//-----------------------------------------------------------------------------

void SurfaceRemeshing::tangential_smoothing(unsigned int iterations)
{
    Vertex v1, v2, v3, vv;
    Edge e;
    Scalar w, ww, area;
    Point u, n, t, b;

    // add property
    VertexProperty<Point> update = mesh_.add_vertex_property<Point>("v:update");

    // project at the beginning to get valid sizing values and normal vectors
    // for vertices introduced by splitting
    if (use_projection_)
    {
        for (auto v : mesh_.vertices())
        {
            if (!mesh_.is_boundary(v) && !vlocked_[v])
            {
                project_to_reference(v);
            }
        }
    }

    for (unsigned int iters = 0; iters < iterations; ++iters)
    {
        for (auto v : mesh_.vertices())
        {
            if (!mesh_.is_boundary(v) && !vlocked_[v])
            {
                if (vfeature_[v])
                {
                    u = Point(0.0);
                    t = Point(0.0);
                    ww = 0;
                    int c = 0;

                    for (auto h : mesh_.halfedges(v))
                    {
                        if (efeature_[mesh_.edge(h)])
                        {
                            vv = mesh_.to_vertex(h);

                            b = points_[v];
                            b += points_[vv];
                            b *= 0.5;

                            w = distance(points_[v], points_[vv]) /
                                (0.5 * (vsizing_[v] + vsizing_[vv]));
                            ww += w;
                            u += w * b;

                            if (c == 0)
                            {
                                t += normalize(points_[vv] - points_[v]);
                                ++c;
                            }
                            else
                            {
                                ++c;
                                t -= normalize(points_[vv] - points_[v]);
                            }
                        }
                    }

                    assert(c == 2);

                    u *= (1.0 / ww);
                    u -= points_[v];
                    t = normalize(t);
                    u = t * dot(u, t);

                    update[v] = u;
                }
                else
                {
                    u = Point(0.0);
                    t = Point(0.0);
                    ww = 0;

                    for (auto h : mesh_.halfedges(v))
                    {
                        v1 = v;
                        v2 = mesh_.to_vertex(h);
                        v3 = mesh_.to_vertex(mesh_.next_halfedge(h));

                        b = points_[v1];
                        b += points_[v2];
                        b += points_[v3];
                        b *= (1.0 / 3.0);

                        area = norm(cross(points_[v2] - points_[v1],
                                          points_[v3] - points_[v1]));
                        w = area /
                            pow((vsizing_[v1] + vsizing_[v2] + vsizing_[v3]) /
                                    3.0,
                                2.0);

                        u += w * b;
                        ww += w;
                    }

                    u /= ww;
                    u -= points_[v];
                    n = vnormal_[v];
                    u -= n * dot(u, n);

                    update[v] = u;
                }
            }
        }

        // update vertex positions
        for (auto v : mesh_.vertices())
        {
            if (!mesh_.is_boundary(v) && !vlocked_[v])
            {
                points_[v] += update[v];
            }
        }

        // update normal vectors (if not done so through projection)
        SurfaceNormals::compute_vertex_normals(mesh_);
    }

    // project at the end
    if (use_projection_)
    {
        for (auto v : mesh_.vertices())
        {
            if (!mesh_.is_boundary(v) && !vlocked_[v])
            {
                project_to_reference(v);
            }
        }
    }

    // remove property
    mesh_.remove_vertex_property(update);
}

//-----------------------------------------------------------------------------

void SurfaceRemeshing::remove_caps()
{
    Halfedge h;
    Vertex v, vb, vd;
    Face fb, fd;
    Scalar a0, a1, amin, aa(::cos(170.0 * M_PI / 180.0));
    Point a, b, c, d;

    for (auto e : mesh_.edges())
    {
        if (!elocked_[e] && mesh_.is_flip_ok(e))
        {
            h = mesh_.halfedge(e, 0);
            a = points_[mesh_.to_vertex(h)];

            h = mesh_.next_halfedge(h);
            b = points_[vb = mesh_.to_vertex(h)];

            h = mesh_.halfedge(e, 1);
            c = points_[mesh_.to_vertex(h)];

            h = mesh_.next_halfedge(h);
            d = points_[vd = mesh_.to_vertex(h)];

            a0 = dot(normalize(a - b), normalize(c - b));
            a1 = dot(normalize(a - d), normalize(c - d));

            if (a0 < a1)
            {
                amin = a0;
                v = vb;
            }
            else
            {
                amin = a1;
                v = vd;
            }

            // is it a cap?
            if (amin < aa)
            {
                // feature edge and feature vertex -> seems to be intended
                if (efeature_[e] && vfeature_[v])
                    continue;

                // project v onto feature edge
                if (efeature_[e])
                    points_[v] = (a + c) * 0.5f;

                // flip
                mesh_.flip(e);
            }
        }
    }
}

//=============================================================================
} // namespace pmp
//=============================================================================<|MERGE_RESOLUTION|>--- conflicted
+++ resolved
@@ -115,7 +115,6 @@
     elocked_ = mesh_.add_edge_property<bool>("e:locked", false);
     vsizing_ = mesh_.add_vertex_property<Scalar>("v:sizing");
 
-
     // lock unselected vertices if some vertices are selected
     auto vselected = mesh_.get_vertex_property<bool>("v:selected");
     if (vselected)
@@ -145,7 +144,6 @@
             }
         }
     }
-
 
     // lock feature corners
     for (auto v : mesh_.vertices())
@@ -161,7 +159,6 @@
                 vlocked_[v] = true;
         }
     }
-
 
     // compute sizing field
     if (uniform_)
@@ -180,9 +177,7 @@
         curv.analyze(1);
         //curv.analyze_tensor(1, true);
 
-
         // use vsizing_ to store/smooth curvatures to avoid another vertex property
-
 
         // curvature values for feature vertices are not meaningful.
         // mark them as negative values.
@@ -194,12 +189,11 @@
                 vsizing_[v] = curv.max_abs_curvature(v);
         }
 
-
         // curvature values might be noisy. smooth them.
         // don't consider feature vertices' curvatures.
         // do this for two iterations, to propagate curvatures
         // from non-feature regions to feature vertices.
-        for (int iters=0; iters<2; ++iters)
+        for (int iters = 0; iters < 2; ++iters)
         {
             for (auto v : mesh_.vertices())
             {
@@ -208,7 +202,7 @@
 
                 for (auto h : mesh_.halfedges(v))
                 {
-                    c  = vsizing_[mesh_.to_vertex(h)];
+                    c = vsizing_[mesh_.to_vertex(h)];
                     if (c > 0.0)
                     {
                         w = std::max(0.0, cotan_weight(mesh_, mesh_.edge(h)));
@@ -216,22 +210,12 @@
                         cc += w * c;
                     }
                 }
-<<<<<<< HEAD
-
-                // For feature vertices with all neighbors being feature vertices, ww==0.
-                // In this case, we will use c=0 (no better idea)
+
                 if (ww)
-                {
-                    c /= ww;
-                }
-=======
-               
-                if (ww) cc /= ww;
+                    cc /= ww;
                 vsizing_[v] = cc;
->>>>>>> 0d486eed
-            }
-        }
-
+            }
+        }
 
         // now convert per-vertex curvature into target edge length
         for (auto v : mesh_.vertices())
@@ -264,7 +248,6 @@
             vsizing_[v] = h;
         }
     }
-
 
     if (use_projection_)
     {
