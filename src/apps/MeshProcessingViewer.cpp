--- conflicted
+++ resolved
@@ -90,8 +90,6 @@
             }
             break;
         }
-<<<<<<< HEAD
-
         case GLFW_KEY_G:
         {
             SurfacePrimitives generator(mesh_);
@@ -103,9 +101,6 @@
             update_mesh();
             break;
         }
-
-=======
->>>>>>> b0da3136
         default:
         {
             MeshViewer::keyboard(key, scancode, action, mods);
